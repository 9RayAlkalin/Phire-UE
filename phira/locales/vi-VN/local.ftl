--- conflicted
+++ resolved
@@ -1,14 +1,8 @@
 label = Cục bộ
 
-<<<<<<< HEAD
-import-failed = Nhập thất bại
-import-success = Nhập thành công
-
-=======
 label = Cục bộ
 
 import-failed = Nhập thất bại
 import-success = Nhập thành công
 
->>>>>>> f4c7d369
 not-loaded = Chưa tải xong